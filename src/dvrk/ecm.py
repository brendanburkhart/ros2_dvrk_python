#  Author(s):  Anton Deguet
#  Created on: 2016-05

#   (C) Copyright 2016-2023 Johns Hopkins University (JHU), All Rights Reserved.

# --- begin cisst license - do not edit ---

# This software is provided "as is" under an open source license, with
# no warranty.  The complete license can be found in license.txt and
# http://www.cisst.org/cisst/license.txt.

# --- end cisst license ---

from dvrk.arm import *

import numpy

class ecm(arm):
    """Simple robot API wrapping around ROS messages
    """
    # initialize the robot
    # initialize the robot
<<<<<<< HEAD
    def __init__(self, ral, arm_name, expected_interval = 0.01):
        # first call base class constructor
        super().__init__(ral, arm_name, expected_interval)
=======
    def __init__(self, arm_name, ros_node,
                 expected_interval = 0.01):
        # first call base class constructor
        self._arm__init_arm(arm_name, ros_node, expected_interval)
>>>>>>> 59a155bb

    def insert_jp(self, depth):
        "insert the tool, by moving it to an absolute depth"
        goal = numpy.copy(self.setpoint_jp())
        goal[2] = depth
        return self.move_jp(goal)<|MERGE_RESOLUTION|>--- conflicted
+++ resolved
@@ -16,20 +16,12 @@
 import numpy
 
 class ecm(arm):
-    """Simple robot API wrapping around ROS messages
-    """
+    """Simple robot API wrapping around ROS messages"""
+
     # initialize the robot
-    # initialize the robot
-<<<<<<< HEAD
     def __init__(self, ral, arm_name, expected_interval = 0.01):
         # first call base class constructor
         super().__init__(ral, arm_name, expected_interval)
-=======
-    def __init__(self, arm_name, ros_node,
-                 expected_interval = 0.01):
-        # first call base class constructor
-        self._arm__init_arm(arm_name, ros_node, expected_interval)
->>>>>>> 59a155bb
 
     def insert_jp(self, depth):
         "insert the tool, by moving it to an absolute depth"
