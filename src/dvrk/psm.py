--- conflicted
+++ resolved
@@ -40,12 +40,7 @@
 
 
     # initialize the robot
-<<<<<<< HEAD
     def __init__(self, ral, arm_name, expected_interval = 0.01):
-=======
-    def __init__(self, arm_name, ros_node,
-                 expected_interval = 0.01):
->>>>>>> 59a155bb
         # first call base class constructor
         super().__init__(ral, arm_name, expected_interval)
         jaw_ral = self._ral.create_child('/jaw')
